package main

import (
	"context"
	"encoding/json"
	"fmt"
	"log"
	"net/http"
	"strconv"
	"time"

	"github.com/joho/godotenv"
	"github.com/labstack/echo/v4"
	echomiddleware "github.com/labstack/echo/v4/middleware"
	"github.com/saasus-platform/saasus-sdk-go/ctxlib"
	"github.com/saasus-platform/saasus-sdk-go/generated/authapi"
	"github.com/saasus-platform/saasus-sdk-go/generated/pricingapi"
	"github.com/saasus-platform/saasus-sdk-go/middleware"
	"github.com/saasus-platform/saasus-sdk-go/modules/auth"
	"github.com/saasus-platform/saasus-sdk-go/modules/auth/credential"
	"github.com/saasus-platform/saasus-sdk-go/modules/pricing"

	"gorm.io/driver/postgres"
	"gorm.io/gorm"
)

func main() {
	if err := run(); err != nil {
		log.Fatal(err)
	}
}

var authClient *authapi.ClientWithResponses

var pricingClient *pricingapi.ClientWithResponses

// run is a function for start echo server.
func run() error {
	err := godotenv.Load()
	if err != nil {
		log.Fatal("Error loading .env file")
	}

	authClient, err = auth.AuthWithResponse()
	if err != nil {
		return fmt.Errorf("failed to create auth client: %w", err)
	}

	pricingClient, err = pricing.PricingWithResponse()
	if err != nil {
		return fmt.Errorf("failed to create pricing client: %w", err)
	}

	// create middleware by authMiddlewareEcho with idTokenGetter{}.
	// By using this middleware, user is authenticated and UserInfo is set in the context.
	idTokenGetter := &middleware.IdTokenGetterFromAuthHeader{}
	authMiddleware := authMiddlewareEcho(idTokenGetter)

	e := echo.New()
	e.Use(echomiddleware.Logger())
	e.Use(
		echomiddleware.CORSWithConfig(echomiddleware.CORSConfig{
			AllowCredentials: true,
			AllowOrigins: []string{
				"http://localhost:3000",
			},
			AllowMethods: []string{
				http.MethodGet,
				http.MethodPut,
				http.MethodPatch,
				http.MethodPost,
				http.MethodDelete,
			},
			AllowHeaders: []string{
				"Authorization",
				"X-Requested-With",
				"Content-Type",
<<<<<<< HEAD
				"X-Access-Token",
=======
				"x-saasus-referer",
>>>>>>> fb787c89
			},
			MaxAge: 86400,
		}),
	)
	// Add extractRefere2rEcho to get referer from request header.
	// This middleware allows you to set the Referer to requests in saasus-sdk.
	e.Use(extractRefererEcho())

	// 一時コードからトークンを取得する
	e.GET("/credentials", getCredentials)
	// リフレッシュトークンからIDトークンを取得する
	e.GET("/refresh", refresh)
	// アクセスしたユーザーの情報を取得する
	// 実行するには、getCredentialsで取得したIDトークンをAuthorizationヘッダーに設定する必要がある
	e.GET("/userinfo", getMe, authMiddleware)
	// SaaSusに登録されているユーザーの一覧を取得する
	// 実行するには、getCredentialsで取得したIDトークンをAuthorizationヘッダーに設定する必要がある
	e.GET("/users", getUsers, authMiddleware)
	// ユーザーが所属するテナント属性を取得する
	// 実行するには、getCredentialsで取得したIDトークンをAuthorizationヘッダーに設定する必要がある
	e.GET("/tenant_attributes", getTenantAttributes, authMiddleware)
	// ユーザー属性を取得する
	// 実行するには、getCredentialsで取得したIDトークンをAuthorizationヘッダーに設定する必要がある
	e.GET("/user_attributes", getUserAttributes, authMiddleware)
	// プラン情報を取得する
	e.GET("/pricing_plan", getPricingPlan, authMiddleware)
	// ユーザー登録を実行する
	e.POST("/user_register", userRegister, authMiddleware)
	// ユーザー削除を実行する
	e.DELETE("/user_delete", userDelete, authMiddleware)
	// ユーザー削除ログを取得する
	e.GET("/delete_user_log", getDeleteUserLogs, authMiddleware)
	// 共通のテナント属性を取得する
	e.GET("/tenant_attributes_list", getTenantAttributesList)
	// セルフサインアップを実行する
	e.POST("/self_sign_up", selfSignup, authMiddleware)
<<<<<<< HEAD
	// ユーザー招待を作成する
	e.POST("/user_invitation", userInvitation, authMiddleware)
	// ユーザー招待を取得する
	e.GET("/invitations", getInvitations, authMiddleware)
=======
	// ログアウトを実行する
	e.POST("/logout", logout, authMiddleware)
>>>>>>> fb787c89
	return e.Start(":80")
}

// auth is a function for /auth route.
func getCredentials(c echo.Context) error {
	// get token string from query parameter if you set.
	token := c.QueryParam("code")

	credentials, err := credential.GetAuthCredentialsWithTempCodeAuth(c.Request().Context(), token)
	if err != nil {
		return c.String(http.StatusInternalServerError, "internal server error")
	}

	return c.JSON(http.StatusOK, credentials)
}

// refresh is a function for /callback route.
func refresh(c echo.Context) error {
	// get refreshToken string from cookie if you set.
	token, err := c.Cookie("SaaSusRefreshToken")
	if err != nil {
		return c.String(http.StatusInternalServerError, "internal server error")
	}
	c.Logger().Error("SaaSusRefreshToken: %v", token.Value)

	credentials, err := credential.GetAuthCredentialsWithRefreshTokenAuth(context.Background(), token.Value)
	if err != nil {
		return c.String(http.StatusInternalServerError, "internal server error")
	}

	return c.JSON(http.StatusOK, credentials)
}

// authMiddlewareEcho is a middleware for authentication by echo.MiddlewareFunc.
func authMiddlewareEcho(getter middleware.IDTokenGetter) echo.MiddlewareFunc {
	return func(next echo.HandlerFunc) echo.HandlerFunc {
		return func(c echo.Context) error {
			userInfo, err := middleware.Authenticate(c.Request().Context(), getter.GetIDToken(c.Request()))
			if err != nil {
				http.Error(c.Response().Writer, "Unauthorized "+err.Error(), http.StatusUnauthorized)
				return nil
			}

			c.Set(string(ctxlib.UserInfoKey), userInfo)
			return next(c)
		}
	}
}

// extractRefererEcho extracts referer from request and set it to context.
func extractRefererEcho() echo.MiddlewareFunc {
	return func(next echo.HandlerFunc) echo.HandlerFunc {
		return func(c echo.Context) error {
			ref := c.Request().Header.Get("x-saasus-referer")
			if ref != "" {
				ctx := context.WithValue(c.Request().Context(), ctxlib.RefererKey, ref)
				c.SetRequest(c.Request().WithContext(ctx))
			}

			return next(c)
		}
	}
}

// getMe is a function for /me route.
// userInfo Set to context via middleware.AuthMiddlewareEcho
func getMe(c echo.Context) error {
	userInfo, ok := c.Get(string(ctxlib.UserInfoKey)).(*authapi.UserInfo)
	if !ok {
		c.Logger().Error("failed to get user info")
		return c.String(http.StatusInternalServerError, "internal server error")
	}
	return c.JSON(http.StatusOK, userInfo)
}

// getUsers is a function of the /users route.
// users are retrieved from saasus-sdk-go called /v1/auth/users
// authClient.GetSaasUsersWithResponse uses the one generated by opi-gen
func getUsers(c echo.Context) error {
	userInfo, ok := c.Get("userInfo").(*authapi.UserInfo)
	if !ok {
		c.Logger().Error("failed to get user info")
		return c.String(http.StatusInternalServerError, "internal server error")
	}

	if len(userInfo.Tenants) == 0 {
		c.Logger().Error("user does not belong to any tenant")
		return c.String(http.StatusInternalServerError, "internal server error")
	}

	tenantId := c.QueryParam("tenant_id") // クエリパラメータを取得
	if tenantId == "" {
		c.Logger().Error("tenant_id query parameter is missing")
		return c.String(http.StatusBadRequest, "tenant_id query parameter is required")
	}

	// ユーザーが所属しているテナントか確認する
	isBelongingTenant := belongingTenant(userInfo.Tenants, tenantId)
	if !isBelongingTenant {
		c.Logger().Errorf("tenant %s does not belong to user", tenantId)
		return c.String(http.StatusForbidden, "Tenant that does not belong")
	}

	res, err := authClient.GetTenantUsersWithResponse(c.Request().Context(), tenantId)
	if err != nil {
		c.Logger().Error("failed to get saas users: %v", err)
		return c.String(http.StatusInternalServerError, "internal server error")
	}
	if res.JSON200 == nil {
		var msg authapi.Error
		if err := json.Unmarshal(res.Body, &msg); err != nil {
			c.Logger().Error("failed to get saas users: %v", err)
			return c.String(http.StatusInternalServerError, "internal server error")
		}
		c.Logger().Error("failed to get saas users: %v", msg)
		return c.String(http.StatusInternalServerError, "internal server error")
	}
	return c.JSON(http.StatusOK, res.JSON200.Users)
}

// getTenantAttributes is a function for /tenant_attributes route.
func getTenantAttributes(c echo.Context) error {
	userInfo, ok := c.Get(string(ctxlib.UserInfoKey)).(*authapi.UserInfo)
	if !ok {
		c.Logger().Error("failed to get user info")
		return c.String(http.StatusInternalServerError, "internal server error")
	}

	if len(userInfo.Tenants) == 0 {
		c.Logger().Error("user does not belong to any tenant")
		return c.String(http.StatusInternalServerError, "internal server error")
	}

	tenantId := c.QueryParam("tenant_id") // クエリパラメータを取得
	if tenantId == "" {
		c.Logger().Error("tenant_id query parameter is missing")
		return c.String(http.StatusBadRequest, "tenant_id query parameter is required")
	}

	// ユーザーが所属しているテナントか確認する
	isBelongingTenant := belongingTenant(userInfo.Tenants, tenantId)
	if !isBelongingTenant {
		c.Logger().Errorf("tenant %s does not belong to user", tenantId)
		return c.String(http.StatusForbidden, "Tenant that does not belong")
	}

	// テナント属性の取得
	tenantAttributesResp, err := authClient.GetTenantAttributesWithResponse(context.Background())
	if err != nil {
		c.Logger().Errorf("failed to get tenant attributes: %v", err)
		return c.String(http.StatusInternalServerError, "internal server error")
	}

	// テナント情報の取得
	tenantInfoResp, err := authClient.GetTenantWithResponse(context.Background(), tenantId)
	if err != nil {
		c.Logger().Errorf("failed to get tenant: %v", err)
		return c.String(http.StatusInternalServerError, "internal server error")
	}

	// テナント属性のレスポンスから JSON を取得
	tenantAttributes := tenantAttributesResp.JSON200
	tenantInfo := tenantInfoResp.JSON200

	result := make(map[string]map[string]interface{})

	for _, tenantAttribute := range tenantAttributes.TenantAttributes {
		attributeName := tenantAttribute.AttributeName
		value, ok := tenantInfo.Attributes[attributeName]
		if !ok {
			value = nil
		}

		detail := map[string]interface{}{
			"display_name":   tenantAttribute.DisplayName,
			"attribute_type": tenantAttribute.AttributeType,
			"value":          value,
		}

		result[attributeName] = detail
	}

	return c.JSON(http.StatusOK, result)
}

func belongingTenant(tenants []authapi.UserAvailableTenant, tenantId authapi.Uuid) bool {
	for _, tenant := range tenants {
		if tenant.Id == tenantId {
			return true
		}
	}
	return false
}

// getUserAttributes is a function for /user_attributes route.
func getUserAttributes(c echo.Context) error {
	// ユーザー属性の取得
	userAttributesResp, err := authClient.GetUserAttributesWithResponse(context.Background())
	if err != nil {
		c.Logger().Errorf("failed to get tenant attributes: %v", err)
		return c.String(http.StatusInternalServerError, "internal server error")
	}

	// ユーザー属性のレスポンスから JSON を取得
	userAttributes := userAttributesResp.JSON200

	return c.JSON(http.StatusOK, userAttributes)
}

// getPricingPlan is a function for /pricing_plan route.
func getPricingPlan(c echo.Context) error {
	userInfo, ok := c.Get(string(ctxlib.UserInfoKey)).(*authapi.UserInfo)
	if !ok {
		c.Logger().Error("failed to get user info")
		return c.String(http.StatusInternalServerError, "internal server error")
	}

	if len(userInfo.Tenants) == 0 {
		c.Logger().Error("user does not belong to any tenant")
		return c.String(http.StatusInternalServerError, "internal server error")
	}

	planId := c.QueryParam("plan_id") // クエリパラメータを取得

	if planId == "" {
		c.Logger().Error("plan_id query parameter is missing")
		return c.String(http.StatusBadRequest, "plan_id query parameter is required")
	}

	// ユーザー属性の取得
	planResp, err := pricingClient.GetPricingPlanWithResponse(context.Background(), planId)
	if err != nil {
		c.Logger().Errorf("failed to get tenant attributes: %v", err)
		return c.String(http.StatusInternalServerError, "internal server error")
	}

	// ユーザー属性のレスポンスから JSON を取得
	plan := planResp.JSON200

	return c.JSON(http.StatusOK, plan)
}

type UserRegisterRequest struct {
	Email               string                 `json:"email"`
	Password            string                 `json:"password"`
	TenantID            string                 `json:"tenantId"`
	UserAttributeValues map[string]interface{} `json:"userAttributeValues"`
}

// userRegister is a function for /user_register route.
func userRegister(c echo.Context) error {
	var request UserRegisterRequest
	if err := c.Bind(&request); err != nil {
		return c.JSON(http.StatusBadRequest, echo.Map{"error": "Invalid request"})
	}

	email := request.Email
	password := request.Password
	tenantID := request.TenantID
	userAttributeValues := request.UserAttributeValues

	userInfo, ok := c.Get(string(ctxlib.UserInfoKey)).(*authapi.UserInfo)
	if !ok {
		c.Logger().Error("failed to get user info")
		return c.String(http.StatusInternalServerError, "internal server error")
	}

	if len(userInfo.Tenants) == 0 {
		c.Logger().Error("user does not belong to any tenant")
		return c.String(http.StatusInternalServerError, "internal server error")
	}

	isBelongingTenant := belongingTenant(userInfo.Tenants, tenantID)
	if !isBelongingTenant {
		return c.JSON(http.StatusBadRequest, echo.Map{"error": "Tenant that does not belong"})
	}

	// ユーザー属性の取得
	userAttributesResp, err := authClient.GetUserAttributesWithResponse(context.Background())
	if err != nil {
		c.Logger().Errorf("failed to get tenant attributes: %v", err)
		return c.String(http.StatusInternalServerError, "internal server error")
	}

	// ユーザー属性のレスポンスから JSON を取得
	userAttributes := userAttributesResp.JSON200
	if userAttributeValues == nil {
		userAttributeValues = make(map[string]interface{})
	}

	if userAttributes != nil {
		for _, attribute := range userAttributes.UserAttributes {
			attributeName := attribute.AttributeName
			attributeType := attribute.AttributeType

			if value, ok := userAttributeValues[attributeName]; ok && attributeType == "number" {
				userAttributeValues[attributeName], err = strconv.Atoi(value.(string))
				if err != nil {
					return c.JSON(http.StatusBadRequest, echo.Map{"error": "Invalid attribute value"})
				}
			}
		}
	}

	createSaasUserParam := authapi.CreateSaasUserJSONRequestBody{
		Email:    email,
		Password: &password,
	}

	_, err = authClient.CreateSaasUser(context.Background(), createSaasUserParam)
	if err != nil {
		return c.JSON(http.StatusInternalServerError, echo.Map{"error": "Failed to create SaaS user"})
	}

	createTenantUserParam := authapi.CreateTenantUserParam{
		Email:      email,
		Attributes: userAttributeValues,
	}

	tenantUser, err := authClient.CreateTenantUserWithResponse(context.Background(), tenantID, createTenantUserParam)
	if err != nil {
		return c.JSON(http.StatusInternalServerError, echo.Map{"error": "Failed to create tenant user"})
	}

	rolesResp, err := authClient.GetRolesWithResponse(context.Background())
	if err != nil {
		return c.JSON(http.StatusInternalServerError, echo.Map{"error": "Failed to get roles"})
	}

	addRole := "admin"
	for _, role := range rolesResp.JSON200.Roles {
		if role.RoleName == "user" {
			addRole = role.RoleName
			break
		}
	}

	createTenantUserRolesParam := authapi.CreateTenantUserRolesParam{
		RoleNames: []string{addRole},
	}

	_, err = authClient.CreateTenantUserRolesWithResponse(context.Background(), tenantID, tenantUser.JSON201.Id, 3, createTenantUserRolesParam)
	if err != nil {
		return c.JSON(http.StatusInternalServerError, echo.Map{"error": "Failed to assign roles"})
	}

	return c.JSON(http.StatusOK, echo.Map{"message": "User registered successfully"})
}

type UserDeleteRequest struct {
	TenantId string `json:"tenantId" binding:"required"`
	UserId   string `json:"userId" binding:"required"`
}

type DeleteUserLog struct {
	Id       uint      `gorm:"primaryKey" json:"id"`
	TenantId string    `json:"tenant_id"`
	UserId   string    `json:"user_id"`
	Email    string    `json:"email"`
	DeleteAt time.Time `gorm:"column:delete_at"`
}

type DeleteUserLogResponse struct {
	Id       uint   `json:"id"`
	TenantId string `json:"tenant_id"`
	UserId   string `json:"user_id"`
	Email    string `json:"email"`
	DeleteAt string `json:"delete_at"`
}

func getDB() (*gorm.DB, error) {
	dsn := "host=localhost user=postgres password=postgres dbname=postgres port=5432 sslmode=disable"
	db, err := gorm.Open(postgres.Open(dsn), &gorm.Config{})
	if err != nil {
		return nil, err
	}
	return db, nil
}

func userDelete(c echo.Context) error {
	// リクエストデータの取得
	req := new(UserDeleteRequest)
	if err := c.Bind(req); err != nil {
		return c.JSON(http.StatusBadRequest, map[string]string{"detail": "Invalid request"})
	}

	tenantId := req.TenantId
	userId := req.UserId

	userInfo, ok := c.Get(string(ctxlib.UserInfoKey)).(*authapi.UserInfo)
	if !ok {
		c.Logger().Error("failed to get user info")
		return c.String(http.StatusInternalServerError, "internal server error")
	}

	if len(userInfo.Tenants) == 0 {
		c.Logger().Error("user does not belong to any tenant")
		return c.String(http.StatusInternalServerError, "internal server error")
	}

	isBelongingTenant := belongingTenant(userInfo.Tenants, tenantId)
	if !isBelongingTenant {
		return c.JSON(http.StatusBadRequest, echo.Map{"error": "Tenant that does not belong"})
	}

	// ユーザー削除処理
	// SaaSusからユーザー情報を取得
	deleteUser, err := authClient.GetTenantUserWithResponse(context.Background(), tenantId, userId)
	if err != nil {
		return c.JSON(http.StatusInternalServerError, map[string]string{"detail": err.Error()})
	}

	// ユーザー削除
	authClient.DeleteTenantUser(context.Background(), tenantId, userId)

	// ユーザー削除ログをデータベースに登録
	deleteUserLog := DeleteUserLog{
		TenantId: tenantId,
		UserId:   userId,
		Email:    deleteUser.JSON200.Email,
		DeleteAt: time.Now(),
	}

	db, err := getDB()
	if err != nil {
		return c.JSON(http.StatusInternalServerError, map[string]string{"detail": err.Error()})
	}
	sqlDB, _ := db.DB()
	defer sqlDB.Close()

	if err := db.Table("public.delete_user_log").Create(&deleteUserLog).Error; err != nil {
		return c.JSON(http.StatusInternalServerError, map[string]string{"detail": err.Error()})
	}

	return c.JSON(http.StatusOK, map[string]string{"message": "User deleted successfully"})
}

func getDeleteUserLogs(c echo.Context) error {
	tenantId := c.QueryParam("tenant_id")

	userInfo, ok := c.Get(string(ctxlib.UserInfoKey)).(*authapi.UserInfo)
	if !ok {
		c.Logger().Error("failed to get user info")
		return c.String(http.StatusInternalServerError, "internal server error")
	}

	if len(userInfo.Tenants) == 0 {
		c.Logger().Error("user does not belong to any tenant")
		return c.String(http.StatusInternalServerError, "internal server error")
	}

	isBelongingTenant := belongingTenant(userInfo.Tenants, tenantId)
	if !isBelongingTenant {
		return c.JSON(http.StatusBadRequest, echo.Map{"error": "Tenant that does not belong"})
	}

	// データベース接続の取得
	db, err := getDB()
	if err != nil {
		return c.JSON(http.StatusInternalServerError, map[string]string{"detail": "Failed to connect to the database"})
	}

	var deleteUserLogs []DeleteUserLog
	if err := db.Table("public.delete_user_log").Where("tenant_id = ?", tenantId).Find(&deleteUserLogs).Error; err != nil {
		return c.JSON(http.StatusInternalServerError, map[string]string{"detail": err.Error()})
	}

	// Gormのオブジェクトをレスポンス用の構造体に変換
	responseData := []DeleteUserLogResponse{}
	for _, log := range deleteUserLogs {
		responseData = append(responseData, DeleteUserLogResponse{
			Id:       log.Id,
			TenantId: log.TenantId,
			UserId:   log.UserId,
			Email:    log.Email,
			DeleteAt: log.DeleteAt.Format(time.RFC3339),
		})
	}

	return c.JSON(http.StatusOK, responseData)
}

func getTenantAttributesList(c echo.Context) error {
	tenantAttributesResp, err := authClient.GetTenantAttributesWithResponse(context.Background())
	if err != nil {
		c.Logger().Errorf("Failed to retrieve tenant attributes: %v", err)
		return c.JSON(http.StatusInternalServerError, echo.Map{"error": "Failed to retrieve tenant attributes"})
	}

	// テナント属性が存在しない場合のハンドリング
	if tenantAttributesResp.JSON200 == nil {
		return c.JSON(http.StatusOK, echo.Map{"message": "No tenant attributes found"})
	}

	return c.JSON(http.StatusOK, tenantAttributesResp.JSON200)
}

type SelfSignupRequest struct {
	TenantName            string                 `json:"tenantName"`
	TenantAttributeValues map[string]interface{} `json:"tenantAttributeValues"`
	UserAttributeValues   map[string]interface{} `json:"userAttributeValues"`
}

func selfSignup(c echo.Context) error {
	var request SelfSignupRequest
	if err := c.Bind(&request); err != nil {
		c.Logger().Errorf("Failed to bind request: %v", err)
		return c.JSON(http.StatusBadRequest, echo.Map{"error": "Invalid request"})
	}

	userInfo, ok := c.Get(string(ctxlib.UserInfoKey)).(*authapi.UserInfo)
	if !ok {
<<<<<<< HEAD
		c.Logger().Error("failed to get user info")
		return c.String(http.StatusInternalServerError, "internal server error")
	}

	// ユーザーが既にテナントに関連付けられている場合のチェック
	if len(userInfo.Tenants) > 0 {
		c.Logger().Error("User is already associated with a tenant")
		return c.JSON(http.StatusBadRequest, echo.Map{"error": "User is already associated with a tenant"})
	}

	tenantName := request.TenantName
	tenantAttributeValues := request.TenantAttributeValues
	userAttributeValues := request.UserAttributeValues

	// テナント属性を取得する
	tenantAttributesResp, err := authClient.GetTenantAttributesWithResponse(context.Background())
	if err != nil {
		c.Logger().Errorf("Failed to retrieve tenant attributes: %v", err)
		return c.JSON(http.StatusInternalServerError, echo.Map{"error": "Failed to retrieve tenant attributes"})
	}

	tenantAttributes := tenantAttributesResp.JSON200
	if tenantAttributeValues == nil {
		tenantAttributeValues = make(map[string]interface{})
	}

	if tenantAttributes != nil {
		for _, attribute := range tenantAttributes.TenantAttributes {
			attributeName := attribute.AttributeName
			attributeType := attribute.AttributeType
			if value, ok := tenantAttributeValues[attributeName]; ok && attributeType == "number" {
				tenantAttributeValues[attributeName], err = strconv.Atoi(value.(string))
				if err != nil {
					c.Logger().Errorf("Invalid tenant attribute value: %v", err)
					return c.JSON(http.StatusBadRequest, echo.Map{"error": "Invalid tenant attribute value"})
				}
			}
		}
	}

	// テナントを作成する
	tenantProps := authapi.CreateTenantParam{
		Name:                 tenantName,
		Attributes:           tenantAttributeValues,
		BackOfficeStaffEmail: userInfo.Email,
	}

	tenantResp, err := authClient.CreateTenantWithResponse(context.Background(), tenantProps)
	if err != nil {
		c.Logger().Errorf("Failed to create tenant: %v", err)
		return c.JSON(http.StatusInternalServerError, echo.Map{"error": "Failed to create tenant"})
	}

	tenantID := tenantResp.JSON201.Id

	// ユーザー属性を取得する
	userAttributesResp, err := authClient.GetUserAttributesWithResponse(context.Background())
	if err != nil {
		c.Logger().Errorf("Failed to retrieve user attributes: %v", err)
		return c.JSON(http.StatusInternalServerError, echo.Map{"error": "Failed to retrieve user attributes"})
	}

	userAttributes := userAttributesResp.JSON200
	if userAttributeValues == nil {
		userAttributeValues = make(map[string]interface{})
	}

	if userAttributes != nil {
		for _, attribute := range userAttributes.UserAttributes {
			attributeName := attribute.AttributeName
			attributeType := attribute.AttributeType
			if value, ok := userAttributeValues[attributeName]; ok && attributeType == "number" {
				userAttributeValues[attributeName], err = strconv.Atoi(value.(string))
				if err != nil {
					c.Logger().Errorf("Invalid user attribute value: %v", err)
					return c.JSON(http.StatusBadRequest, echo.Map{"error": "Invalid user attribute value"})
				}
			}
		}
	}

	// テナントユーザーを登録する
	createTenantUserParam := authapi.CreateTenantUserParam{
		Email:      userInfo.Email,
		Attributes: userAttributeValues,
	}

	tenantUserResp, err := authClient.CreateTenantUserWithResponse(context.Background(), tenantID, createTenantUserParam)
	if err != nil {
		c.Logger().Errorf("Failed to create tenant user: %v", err)
		return c.JSON(http.StatusInternalServerError, echo.Map{"error": "Failed to create tenant user"})
	}

	// ユーザーにロールを割り当てる
	createTenantUserRolesParam := authapi.CreateTenantUserRolesParam{
		RoleNames: []string{"admin"},
	}

	_, err = authClient.CreateTenantUserRolesWithResponse(context.Background(), tenantID, tenantUserResp.JSON201.Id, 3, createTenantUserRolesParam)
	if err != nil {
		c.Logger().Errorf("Failed to assign roles: %v", err)
		return c.JSON(http.StatusInternalServerError, echo.Map{"error": "Failed to assign roles"})
	}

	return c.JSON(http.StatusOK, echo.Map{"message": "User successfully registered to the tenant"})
}

type UserInvitationRequest struct {
	Email    string `json:"email"`
	TenantID string `json:"tenantId"`
}

// userInvitation is a function for /user_invitation route.
func userInvitation(c echo.Context) error {
	var request UserInvitationRequest
	if err := c.Bind(&request); err != nil {
		return c.JSON(http.StatusBadRequest, echo.Map{"error": "Invalid request"})
	}

	email := request.Email
	tenantID := request.TenantID

	userInfo, ok := c.Get(string(ctxlib.UserInfoKey)).(*authapi.UserInfo)
	if !ok {
		c.Logger().Error("failed to get user info")
		return c.String(http.StatusInternalServerError, "internal server error")
	}

	if len(userInfo.Tenants) == 0 {
		c.Logger().Error("user does not belong to any tenant")
		return c.String(http.StatusInternalServerError, "internal server error")
	}

	isBelongingTenant := belongingTenant(userInfo.Tenants, tenantID)
	if !isBelongingTenant {
		return c.JSON(http.StatusBadRequest, echo.Map{"error": "Tenant that does not belong"})
	}

	// 招待を作成するユーザーのアクセストークンを取得
	accessToken := c.Request().Header.Get("X-Access-Token")

	// アクセストークンがリクエストヘッダーに含まれていなかったらエラー
	if accessToken == "" {
		return c.String(http.StatusBadRequest, "Access token is missing")
	}

	// テナント招待のパラメータを作成
	createTenantInvitationJSONRequestBody := authapi.CreateTenantInvitationJSONRequestBody{
		AccessToken: accessToken,
		Email:       email,
		Envs: []struct {
			Id        uint64   `json:"id"`
			RoleNames []string `json:"role_names"`
		}{
			{
				Id:        3, // 本番環境のID:3を設定
				RoleNames: []string{"admin"},
			},
		},
	}

	// テナントへの招待を作成
	authClient.CreateTenantInvitation(context.Background(), tenantID, createTenantInvitationJSONRequestBody)

	return c.JSON(http.StatusOK, echo.Map{"message": "Create tenant user invitation successfully"})
}

// getInvitations is a function for /invitations route.
func getInvitations(c echo.Context) error {
	userInfo, ok := c.Get("userInfo").(*authapi.UserInfo)
	if !ok {
=======
>>>>>>> fb787c89
		c.Logger().Error("failed to get user info")
		return c.String(http.StatusInternalServerError, "internal server error")
	}

<<<<<<< HEAD
	if len(userInfo.Tenants) == 0 {
		c.Logger().Error("user does not belong to any tenant")
		return c.String(http.StatusInternalServerError, "internal server error")
	}

	tenantId := c.QueryParam("tenant_id") // クエリパラメータを取得
	if tenantId == "" {
		c.Logger().Error("tenant_id query parameter is missing")
		return c.String(http.StatusBadRequest, "tenant_id query parameter is required")
	}

	// ユーザーが所属しているテナントか確認する
	isBelongingTenant := belongingTenant(userInfo.Tenants, tenantId)
	if !isBelongingTenant {
		c.Logger().Errorf("tenant %s does not belong to user", tenantId)
		return c.String(http.StatusForbidden, "Tenant that does not belong")
	}

	// テナントが発行している全招待を取得する
	res, err := authClient.GetTenantInvitationsWithResponse(c.Request().Context(), tenantId)
	if err != nil {
		c.Logger().Error("failed to get tenant invitations: %v", err)
		return c.String(http.StatusInternalServerError, "internal server error")
	}
	if res.JSON200 == nil {
		var msg authapi.Error
		if err := json.Unmarshal(res.Body, &msg); err != nil {
			c.Logger().Error("failed to get tenant invitations: %v", err)
			return c.String(http.StatusInternalServerError, "internal server error")
		}
		c.Logger().Error("failed to get tenant invitations: %v", msg)
		return c.String(http.StatusInternalServerError, "internal server error")
	}

	return c.JSON(http.StatusOK, res.JSON200.Invitations)
=======
	// ユーザーが既にテナントに関連付けられている場合のチェック
	if len(userInfo.Tenants) > 0 {
		c.Logger().Error("User is already associated with a tenant")
		return c.JSON(http.StatusBadRequest, echo.Map{"error": "User is already associated with a tenant"})
	}

	tenantName := request.TenantName
	tenantAttributeValues := request.TenantAttributeValues
	userAttributeValues := request.UserAttributeValues

	// テナント属性を取得する
	tenantAttributesResp, err := authClient.GetTenantAttributesWithResponse(context.Background())
	if err != nil {
		c.Logger().Errorf("Failed to retrieve tenant attributes: %v", err)
		return c.JSON(http.StatusInternalServerError, echo.Map{"error": "Failed to retrieve tenant attributes"})
	}

	tenantAttributes := tenantAttributesResp.JSON200
	if tenantAttributeValues == nil {
		tenantAttributeValues = make(map[string]interface{})
	}

	if tenantAttributes != nil {
		for _, attribute := range tenantAttributes.TenantAttributes {
			attributeName := attribute.AttributeName
			attributeType := attribute.AttributeType
			if value, ok := tenantAttributeValues[attributeName]; ok && attributeType == "number" {
				tenantAttributeValues[attributeName], err = strconv.Atoi(value.(string))
				if err != nil {
					c.Logger().Errorf("Invalid tenant attribute value: %v", err)
					return c.JSON(http.StatusBadRequest, echo.Map{"error": "Invalid tenant attribute value"})
				}
			}
		}
	}

	// テナントを作成する
	tenantProps := authapi.CreateTenantParam{
		Name:                 tenantName,
		Attributes:           tenantAttributeValues,
		BackOfficeStaffEmail: userInfo.Email,
	}

	tenantResp, err := authClient.CreateTenantWithResponse(context.Background(), tenantProps)
	if err != nil {
		c.Logger().Errorf("Failed to create tenant: %v", err)
		return c.JSON(http.StatusInternalServerError, echo.Map{"error": "Failed to create tenant"})
	}

	tenantID := tenantResp.JSON201.Id

	// ユーザー属性を取得する
	userAttributesResp, err := authClient.GetUserAttributesWithResponse(context.Background())
	if err != nil {
		c.Logger().Errorf("Failed to retrieve user attributes: %v", err)
		return c.JSON(http.StatusInternalServerError, echo.Map{"error": "Failed to retrieve user attributes"})
	}

	userAttributes := userAttributesResp.JSON200
	if userAttributeValues == nil {
		userAttributeValues = make(map[string]interface{})
	}

	if userAttributes != nil {
		for _, attribute := range userAttributes.UserAttributes {
			attributeName := attribute.AttributeName
			attributeType := attribute.AttributeType
			if value, ok := userAttributeValues[attributeName]; ok && attributeType == "number" {
				userAttributeValues[attributeName], err = strconv.Atoi(value.(string))
				if err != nil {
					c.Logger().Errorf("Invalid user attribute value: %v", err)
					return c.JSON(http.StatusBadRequest, echo.Map{"error": "Invalid user attribute value"})
				}
			}
		}
	}

	// テナントユーザーを登録する
	createTenantUserParam := authapi.CreateTenantUserParam{
		Email:      userInfo.Email,
		Attributes: userAttributeValues,
	}

	tenantUserResp, err := authClient.CreateTenantUserWithResponse(context.Background(), tenantID, createTenantUserParam)
	if err != nil {
		c.Logger().Errorf("Failed to create tenant user: %v", err)
		return c.JSON(http.StatusInternalServerError, echo.Map{"error": "Failed to create tenant user"})
	}

	// ユーザーにロールを割り当てる
	createTenantUserRolesParam := authapi.CreateTenantUserRolesParam{
		RoleNames: []string{"admin"},
	}

	_, err = authClient.CreateTenantUserRolesWithResponse(context.Background(), tenantID, tenantUserResp.JSON201.Id, 3, createTenantUserRolesParam)
	if err != nil {
		c.Logger().Errorf("Failed to assign roles: %v", err)
		return c.JSON(http.StatusInternalServerError, echo.Map{"error": "Failed to assign roles"})
	}

	return c.JSON(http.StatusOK, echo.Map{"message": "User successfully registered to the tenant"})
}

func logout(c echo.Context) error {
	// クライアントのクッキーを削除
	c.SetCookie(&http.Cookie{
		Name:     "SaaSusRefreshToken",
		Value:    "",
		Path:     "/",
		MaxAge:   -1,
		HttpOnly: true,
		Secure:   false,
	})

	// JSON レスポンスを返す
	return c.JSON(http.StatusOK, map[string]string{
		"message": "Logged out successfully",
	})
>>>>>>> fb787c89
}<|MERGE_RESOLUTION|>--- conflicted
+++ resolved
@@ -75,11 +75,8 @@
 				"Authorization",
 				"X-Requested-With",
 				"Content-Type",
-<<<<<<< HEAD
+				"x-saasus-referer",
 				"X-Access-Token",
-=======
-				"x-saasus-referer",
->>>>>>> fb787c89
 			},
 			MaxAge: 86400,
 		}),
@@ -116,15 +113,12 @@
 	e.GET("/tenant_attributes_list", getTenantAttributesList)
 	// セルフサインアップを実行する
 	e.POST("/self_sign_up", selfSignup, authMiddleware)
-<<<<<<< HEAD
 	// ユーザー招待を作成する
 	e.POST("/user_invitation", userInvitation, authMiddleware)
 	// ユーザー招待を取得する
 	e.GET("/invitations", getInvitations, authMiddleware)
-=======
 	// ログアウトを実行する
 	e.POST("/logout", logout, authMiddleware)
->>>>>>> fb787c89
 	return e.Start(":80")
 }
 
@@ -637,7 +631,6 @@
 
 	userInfo, ok := c.Get(string(ctxlib.UserInfoKey)).(*authapi.UserInfo)
 	if !ok {
-<<<<<<< HEAD
 		c.Logger().Error("failed to get user info")
 		return c.String(http.StatusInternalServerError, "internal server error")
 	}
@@ -743,6 +736,23 @@
 	}
 
 	return c.JSON(http.StatusOK, echo.Map{"message": "User successfully registered to the tenant"})
+}
+
+func logout(c echo.Context) error {
+	// クライアントのクッキーを削除
+	c.SetCookie(&http.Cookie{
+		Name:     "SaaSusRefreshToken",
+		Value:    "",
+		Path:     "/",
+		MaxAge:   -1,
+		HttpOnly: true,
+		Secure:   false,
+	})
+
+	// JSON レスポンスを返す
+	return c.JSON(http.StatusOK, map[string]string{
+		"message": "Logged out successfully",
+	})
 }
 
 type UserInvitationRequest struct {
@@ -809,13 +819,10 @@
 func getInvitations(c echo.Context) error {
 	userInfo, ok := c.Get("userInfo").(*authapi.UserInfo)
 	if !ok {
-=======
->>>>>>> fb787c89
-		c.Logger().Error("failed to get user info")
-		return c.String(http.StatusInternalServerError, "internal server error")
-	}
-
-<<<<<<< HEAD
+		c.Logger().Error("failed to get user info")
+		return c.String(http.StatusInternalServerError, "internal server error")
+	}
+
 	if len(userInfo.Tenants) == 0 {
 		c.Logger().Error("user does not belong to any tenant")
 		return c.String(http.StatusInternalServerError, "internal server error")
@@ -851,124 +858,4 @@
 	}
 
 	return c.JSON(http.StatusOK, res.JSON200.Invitations)
-=======
-	// ユーザーが既にテナントに関連付けられている場合のチェック
-	if len(userInfo.Tenants) > 0 {
-		c.Logger().Error("User is already associated with a tenant")
-		return c.JSON(http.StatusBadRequest, echo.Map{"error": "User is already associated with a tenant"})
-	}
-
-	tenantName := request.TenantName
-	tenantAttributeValues := request.TenantAttributeValues
-	userAttributeValues := request.UserAttributeValues
-
-	// テナント属性を取得する
-	tenantAttributesResp, err := authClient.GetTenantAttributesWithResponse(context.Background())
-	if err != nil {
-		c.Logger().Errorf("Failed to retrieve tenant attributes: %v", err)
-		return c.JSON(http.StatusInternalServerError, echo.Map{"error": "Failed to retrieve tenant attributes"})
-	}
-
-	tenantAttributes := tenantAttributesResp.JSON200
-	if tenantAttributeValues == nil {
-		tenantAttributeValues = make(map[string]interface{})
-	}
-
-	if tenantAttributes != nil {
-		for _, attribute := range tenantAttributes.TenantAttributes {
-			attributeName := attribute.AttributeName
-			attributeType := attribute.AttributeType
-			if value, ok := tenantAttributeValues[attributeName]; ok && attributeType == "number" {
-				tenantAttributeValues[attributeName], err = strconv.Atoi(value.(string))
-				if err != nil {
-					c.Logger().Errorf("Invalid tenant attribute value: %v", err)
-					return c.JSON(http.StatusBadRequest, echo.Map{"error": "Invalid tenant attribute value"})
-				}
-			}
-		}
-	}
-
-	// テナントを作成する
-	tenantProps := authapi.CreateTenantParam{
-		Name:                 tenantName,
-		Attributes:           tenantAttributeValues,
-		BackOfficeStaffEmail: userInfo.Email,
-	}
-
-	tenantResp, err := authClient.CreateTenantWithResponse(context.Background(), tenantProps)
-	if err != nil {
-		c.Logger().Errorf("Failed to create tenant: %v", err)
-		return c.JSON(http.StatusInternalServerError, echo.Map{"error": "Failed to create tenant"})
-	}
-
-	tenantID := tenantResp.JSON201.Id
-
-	// ユーザー属性を取得する
-	userAttributesResp, err := authClient.GetUserAttributesWithResponse(context.Background())
-	if err != nil {
-		c.Logger().Errorf("Failed to retrieve user attributes: %v", err)
-		return c.JSON(http.StatusInternalServerError, echo.Map{"error": "Failed to retrieve user attributes"})
-	}
-
-	userAttributes := userAttributesResp.JSON200
-	if userAttributeValues == nil {
-		userAttributeValues = make(map[string]interface{})
-	}
-
-	if userAttributes != nil {
-		for _, attribute := range userAttributes.UserAttributes {
-			attributeName := attribute.AttributeName
-			attributeType := attribute.AttributeType
-			if value, ok := userAttributeValues[attributeName]; ok && attributeType == "number" {
-				userAttributeValues[attributeName], err = strconv.Atoi(value.(string))
-				if err != nil {
-					c.Logger().Errorf("Invalid user attribute value: %v", err)
-					return c.JSON(http.StatusBadRequest, echo.Map{"error": "Invalid user attribute value"})
-				}
-			}
-		}
-	}
-
-	// テナントユーザーを登録する
-	createTenantUserParam := authapi.CreateTenantUserParam{
-		Email:      userInfo.Email,
-		Attributes: userAttributeValues,
-	}
-
-	tenantUserResp, err := authClient.CreateTenantUserWithResponse(context.Background(), tenantID, createTenantUserParam)
-	if err != nil {
-		c.Logger().Errorf("Failed to create tenant user: %v", err)
-		return c.JSON(http.StatusInternalServerError, echo.Map{"error": "Failed to create tenant user"})
-	}
-
-	// ユーザーにロールを割り当てる
-	createTenantUserRolesParam := authapi.CreateTenantUserRolesParam{
-		RoleNames: []string{"admin"},
-	}
-
-	_, err = authClient.CreateTenantUserRolesWithResponse(context.Background(), tenantID, tenantUserResp.JSON201.Id, 3, createTenantUserRolesParam)
-	if err != nil {
-		c.Logger().Errorf("Failed to assign roles: %v", err)
-		return c.JSON(http.StatusInternalServerError, echo.Map{"error": "Failed to assign roles"})
-	}
-
-	return c.JSON(http.StatusOK, echo.Map{"message": "User successfully registered to the tenant"})
-}
-
-func logout(c echo.Context) error {
-	// クライアントのクッキーを削除
-	c.SetCookie(&http.Cookie{
-		Name:     "SaaSusRefreshToken",
-		Value:    "",
-		Path:     "/",
-		MaxAge:   -1,
-		HttpOnly: true,
-		Secure:   false,
-	})
-
-	// JSON レスポンスを返す
-	return c.JSON(http.StatusOK, map[string]string{
-		"message": "Logged out successfully",
-	})
->>>>>>> fb787c89
 }