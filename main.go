package main

import (
	"context"
	"encoding/json"
	"fmt"
	"log"
	"net/http"
	"strconv"
	"time"

	"github.com/joho/godotenv"
	"github.com/labstack/echo/v4"
	echomiddleware "github.com/labstack/echo/v4/middleware"
	"github.com/saasus-platform/saasus-sdk-go/ctxlib"
	"github.com/saasus-platform/saasus-sdk-go/generated/authapi"
	"github.com/saasus-platform/saasus-sdk-go/generated/pricingapi"
	"github.com/saasus-platform/saasus-sdk-go/middleware"
	"github.com/saasus-platform/saasus-sdk-go/modules/auth"
	"github.com/saasus-platform/saasus-sdk-go/modules/auth/credential"
	"github.com/saasus-platform/saasus-sdk-go/modules/pricing"

	"gorm.io/driver/postgres"
	"gorm.io/gorm"
)

func main() {
	if err := run(); err != nil {
		log.Fatal(err)
	}
}

var authClient *authapi.ClientWithResponses

var pricingClient *pricingapi.ClientWithResponses

// run is a function for start echo server.
func run() error {
	err := godotenv.Load()
	if err != nil {
		log.Fatal("Error loading .env file")
	}

	authClient, err = auth.AuthWithResponse()
	if err != nil {
		return fmt.Errorf("failed to create auth client: %w", err)
	}

	pricingClient, err = pricing.PricingWithResponse()
	if err != nil {
		return fmt.Errorf("failed to create pricing client: %w", err)
	}

	// create middleware by authMiddlewareEcho with idTokenGetter{}.
	// By using this middleware, user is authenticated and UserInfo is set in the context.
	idTokenGetter := &middleware.IdTokenGetterFromAuthHeader{}
	authMiddleware := authMiddlewareEcho(idTokenGetter)

	e := echo.New()
	e.Use(echomiddleware.Logger())
	e.Use(
		echomiddleware.CORSWithConfig(echomiddleware.CORSConfig{
			AllowCredentials: true,
			AllowOrigins: []string{
				"http://localhost:3000",
			},
			AllowMethods: []string{
				http.MethodGet,
				http.MethodPut,
				http.MethodPatch,
				http.MethodPost,
				http.MethodDelete,
			},
			AllowHeaders: []string{
				"Authorization",
				"X-Requested-With",
				"Content-Type",
				"x-saasus-referer",
			},
			MaxAge: 86400,
		}),
	)
	// Add extractRefere2rEcho to get referer from request header.
	// This middleware allows you to set the Referer to requests in saasus-sdk.
	e.Use(extractRefererEcho())

	// 一時コードからトークンを取得する
	e.GET("/credentials", getCredentials)
	// リフレッシュトークンからIDトークンを取得する
	e.GET("/refresh", refresh)
	// アクセスしたユーザーの情報を取得する
	// 実行するには、getCredentialsで取得したIDトークンをAuthorizationヘッダーに設定する必要がある
	e.GET("/userinfo", getMe, authMiddleware)
	// SaaSusに登録されているユーザーの一覧を取得する
	// 実行するには、getCredentialsで取得したIDトークンをAuthorizationヘッダーに設定する必要がある
	e.GET("/users", getUsers, authMiddleware)
	// ユーザーが所属するテナント属性を取得する
	// 実行するには、getCredentialsで取得したIDトークンをAuthorizationヘッダーに設定する必要がある
	e.GET("/tenant_attributes", getTenantAttributes, authMiddleware)
	// ユーザー属性を取得する
	// 実行するには、getCredentialsで取得したIDトークンをAuthorizationヘッダーに設定する必要がある
	e.GET("/user_attributes", getUserAttributes, authMiddleware)
	// プラン情報を取得する
	e.GET("/pricing_plan", getPricingPlan, authMiddleware)
	// ユーザー登録を実行する
	e.POST("/user_register", userRegister, authMiddleware)
	// ユーザー削除を実行する
	e.DELETE("/user_delete", userDelete, authMiddleware)
	// ユーザー削除ログを取得する
	e.GET("/delete_user_log", getDeleteUserLogs, authMiddleware)
	// 共通のテナント属性を取得する
	e.GET("/tenant_attributes_list", getTenantAttributesList)
	// セルフサインアップを実行する
	e.POST("/self_sign_up", selfSignup, authMiddleware)
	// ログアウトを実行する
	e.POST("/logout", logout, authMiddleware)
	return e.Start(":80")
}

// auth is a function for /auth route.
func getCredentials(c echo.Context) error {
	// get token string from query parameter if you set.
	token := c.QueryParam("code")

	credentials, err := credential.GetAuthCredentialsWithTempCodeAuth(c.Request().Context(), token)
	if err != nil {
		return c.String(http.StatusInternalServerError, "internal server error")
	}

	return c.JSON(http.StatusOK, credentials)
}

// refresh is a function for /callback route.
func refresh(c echo.Context) error {
	// get refreshToken string from cookie if you set.
	token, err := c.Cookie("SaaSusRefreshToken")
	if err != nil {
		return c.String(http.StatusInternalServerError, "internal server error")
	}
	c.Logger().Error("SaaSusRefreshToken: %v", token.Value)

	credentials, err := credential.GetAuthCredentialsWithRefreshTokenAuth(context.Background(), token.Value)
	if err != nil {
		return c.String(http.StatusInternalServerError, "internal server error")
	}

	return c.JSON(http.StatusOK, credentials)
}

// authMiddlewareEcho is a middleware for authentication by echo.MiddlewareFunc.
func authMiddlewareEcho(getter middleware.IDTokenGetter) echo.MiddlewareFunc {
	return func(next echo.HandlerFunc) echo.HandlerFunc {
		return func(c echo.Context) error {
			userInfo, err := middleware.Authenticate(c.Request().Context(), getter.GetIDToken(c.Request()))
			if err != nil {
				http.Error(c.Response().Writer, "Unauthorized "+err.Error(), http.StatusUnauthorized)
				return nil
			}

			c.Set(string(ctxlib.UserInfoKey), userInfo)
			return next(c)
		}
	}
}

// extractRefererEcho extracts referer from request and set it to context.
func extractRefererEcho() echo.MiddlewareFunc {
	return func(next echo.HandlerFunc) echo.HandlerFunc {
		return func(c echo.Context) error {
			ref := c.Request().Header.Get("x-saasus-referer")
			if ref != "" {
				ctx := context.WithValue(c.Request().Context(), ctxlib.RefererKey, ref)
				c.SetRequest(c.Request().WithContext(ctx))
			}

			return next(c)
		}
	}
}

// getMe is a function for /me route.
// userInfo Set to context via middleware.AuthMiddlewareEcho
func getMe(c echo.Context) error {
	userInfo, ok := c.Get(string(ctxlib.UserInfoKey)).(*authapi.UserInfo)
	if !ok {
		c.Logger().Error("failed to get user info")
		return c.String(http.StatusInternalServerError, "internal server error")
	}
	return c.JSON(http.StatusOK, userInfo)
}

// getUsers is a function of the /users route.
// users are retrieved from saasus-sdk-go called /v1/auth/users
// authClient.GetSaasUsersWithResponse uses the one generated by opi-gen
func getUsers(c echo.Context) error {
	userInfo, ok := c.Get("userInfo").(*authapi.UserInfo)
	if !ok {
		c.Logger().Error("failed to get user info")
		return c.String(http.StatusInternalServerError, "internal server error")
	}

	if len(userInfo.Tenants) == 0 {
		c.Logger().Error("user does not belong to any tenant")
		return c.String(http.StatusInternalServerError, "internal server error")
	}

	tenantId := c.QueryParam("tenant_id") // クエリパラメータを取得
	if tenantId == "" {
		c.Logger().Error("tenant_id query parameter is missing")
		return c.String(http.StatusBadRequest, "tenant_id query parameter is required")
	}

	// ユーザーが所属しているテナントか確認する
	isBelongingTenant := belongingTenant(userInfo.Tenants, tenantId)
	if !isBelongingTenant {
		c.Logger().Errorf("tenant %s does not belong to user", tenantId)
		return c.String(http.StatusForbidden, "Tenant that does not belong")
	}

	res, err := authClient.GetTenantUsersWithResponse(c.Request().Context(), tenantId)
	if err != nil {
		c.Logger().Error("failed to get saas users: %v", err)
		return c.String(http.StatusInternalServerError, "internal server error")
	}
	if res.JSON200 == nil {
		var msg authapi.Error
		if err := json.Unmarshal(res.Body, &msg); err != nil {
			c.Logger().Error("failed to get saas users: %v", err)
			return c.String(http.StatusInternalServerError, "internal server error")
		}
		c.Logger().Error("failed to get saas users: %v", msg)
		return c.String(http.StatusInternalServerError, "internal server error")
	}
	return c.JSON(http.StatusOK, res.JSON200.Users)
}

// getTenantAttributes is a function for /tenant_attributes route.
func getTenantAttributes(c echo.Context) error {
	userInfo, ok := c.Get(string(ctxlib.UserInfoKey)).(*authapi.UserInfo)
	if !ok {
		c.Logger().Error("failed to get user info")
		return c.String(http.StatusInternalServerError, "internal server error")
	}

	if len(userInfo.Tenants) == 0 {
		c.Logger().Error("user does not belong to any tenant")
		return c.String(http.StatusInternalServerError, "internal server error")
	}

	tenantId := c.QueryParam("tenant_id") // クエリパラメータを取得
	if tenantId == "" {
		c.Logger().Error("tenant_id query parameter is missing")
		return c.String(http.StatusBadRequest, "tenant_id query parameter is required")
	}

	// ユーザーが所属しているテナントか確認する
	isBelongingTenant := belongingTenant(userInfo.Tenants, tenantId)
	if !isBelongingTenant {
		c.Logger().Errorf("tenant %s does not belong to user", tenantId)
		return c.String(http.StatusForbidden, "Tenant that does not belong")
	}

	// テナント属性の取得
	tenantAttributesResp, err := authClient.GetTenantAttributesWithResponse(context.Background())
	if err != nil {
		c.Logger().Errorf("failed to get tenant attributes: %v", err)
		return c.String(http.StatusInternalServerError, "internal server error")
	}

	// テナント情報の取得
	tenantInfoResp, err := authClient.GetTenantWithResponse(context.Background(), tenantId)
	if err != nil {
		c.Logger().Errorf("failed to get tenant: %v", err)
		return c.String(http.StatusInternalServerError, "internal server error")
	}

	// テナント属性のレスポンスから JSON を取得
	tenantAttributes := tenantAttributesResp.JSON200
	tenantInfo := tenantInfoResp.JSON200

	result := make(map[string]map[string]interface{})

	for _, tenantAttribute := range tenantAttributes.TenantAttributes {
		attributeName := tenantAttribute.AttributeName
		value, ok := tenantInfo.Attributes[attributeName]
		if !ok {
			value = nil
		}

		detail := map[string]interface{}{
			"display_name":   tenantAttribute.DisplayName,
			"attribute_type": tenantAttribute.AttributeType,
			"value":          value,
		}

		result[attributeName] = detail
	}

	return c.JSON(http.StatusOK, result)
}

func belongingTenant(tenants []authapi.UserAvailableTenant, tenantId authapi.Uuid) bool {
	for _, tenant := range tenants {
		if tenant.Id == tenantId {
			return true
		}
	}
	return false
}

// getUserAttributes is a function for /user_attributes route.
func getUserAttributes(c echo.Context) error {
	// ユーザー属性の取得
	userAttributesResp, err := authClient.GetUserAttributesWithResponse(context.Background())
	if err != nil {
		c.Logger().Errorf("failed to get tenant attributes: %v", err)
		return c.String(http.StatusInternalServerError, "internal server error")
	}

	// ユーザー属性のレスポンスから JSON を取得
	userAttributes := userAttributesResp.JSON200

	return c.JSON(http.StatusOK, userAttributes)
}

// getPricingPlan is a function for /pricing_plan route.
func getPricingPlan(c echo.Context) error {
	userInfo, ok := c.Get(string(ctxlib.UserInfoKey)).(*authapi.UserInfo)
	if !ok {
		c.Logger().Error("failed to get user info")
		return c.String(http.StatusInternalServerError, "internal server error")
	}

	if len(userInfo.Tenants) == 0 {
		c.Logger().Error("user does not belong to any tenant")
		return c.String(http.StatusInternalServerError, "internal server error")
	}

	planId := c.QueryParam("plan_id") // クエリパラメータを取得

	if planId == "" {
		c.Logger().Error("plan_id query parameter is missing")
		return c.String(http.StatusBadRequest, "plan_id query parameter is required")
	}

	// ユーザー属性の取得
	planResp, err := pricingClient.GetPricingPlanWithResponse(context.Background(), planId)
	if err != nil {
		c.Logger().Errorf("failed to get tenant attributes: %v", err)
		return c.String(http.StatusInternalServerError, "internal server error")
	}

	// ユーザー属性のレスポンスから JSON を取得
	plan := planResp.JSON200

	return c.JSON(http.StatusOK, plan)
}

type UserRegisterRequest struct {
	Email               string                 `json:"email"`
	Password            string                 `json:"password"`
	TenantID            string                 `json:"tenantId"`
	UserAttributeValues map[string]interface{} `json:"userAttributeValues"`
}

// userRegister is a function for /user_register route.
func userRegister(c echo.Context) error {
	var request UserRegisterRequest
	if err := c.Bind(&request); err != nil {
		return c.JSON(http.StatusBadRequest, echo.Map{"error": "Invalid request"})
	}

	email := request.Email
	password := request.Password
	tenantID := request.TenantID
	userAttributeValues := request.UserAttributeValues

	userInfo, ok := c.Get(string(ctxlib.UserInfoKey)).(*authapi.UserInfo)
	if !ok {
		c.Logger().Error("failed to get user info")
		return c.String(http.StatusInternalServerError, "internal server error")
	}

	if len(userInfo.Tenants) == 0 {
		c.Logger().Error("user does not belong to any tenant")
		return c.String(http.StatusInternalServerError, "internal server error")
	}

	isBelongingTenant := belongingTenant(userInfo.Tenants, tenantID)
	if !isBelongingTenant {
		return c.JSON(http.StatusBadRequest, echo.Map{"error": "Tenant that does not belong"})
	}

	// ユーザー属性の取得
	userAttributesResp, err := authClient.GetUserAttributesWithResponse(context.Background())
	if err != nil {
		c.Logger().Errorf("failed to get tenant attributes: %v", err)
		return c.String(http.StatusInternalServerError, "internal server error")
	}

	// ユーザー属性のレスポンスから JSON を取得
	userAttributes := userAttributesResp.JSON200
	if userAttributeValues == nil {
		userAttributeValues = make(map[string]interface{})
	}

	if userAttributes != nil {
		for _, attribute := range userAttributes.UserAttributes {
			attributeName := attribute.AttributeName
			attributeType := attribute.AttributeType

			if value, ok := userAttributeValues[attributeName]; ok && attributeType == "number" {
				userAttributeValues[attributeName], err = strconv.Atoi(value.(string))
				if err != nil {
					return c.JSON(http.StatusBadRequest, echo.Map{"error": "Invalid attribute value"})
				}
			}
		}
	}

	createSaasUserParam := authapi.CreateSaasUserJSONRequestBody{
		Email:    email,
		Password: password,
	}

	_, err = authClient.CreateSaasUser(context.Background(), createSaasUserParam)
	if err != nil {
		return c.JSON(http.StatusInternalServerError, echo.Map{"error": "Failed to create SaaS user"})
	}

	createTenantUserParam := authapi.CreateTenantUserParam{
		Email:      email,
		Attributes: userAttributeValues,
	}

	tenantUser, err := authClient.CreateTenantUserWithResponse(context.Background(), tenantID, createTenantUserParam)
	if err != nil {
		return c.JSON(http.StatusInternalServerError, echo.Map{"error": "Failed to create tenant user"})
	}

	rolesResp, err := authClient.GetRolesWithResponse(context.Background())
	if err != nil {
		return c.JSON(http.StatusInternalServerError, echo.Map{"error": "Failed to get roles"})
	}

	addRole := "admin"
	for _, role := range rolesResp.JSON200.Roles {
		if role.RoleName == "user" {
			addRole = role.RoleName
			break
		}
	}

	createTenantUserRolesParam := authapi.CreateTenantUserRolesParam{
		RoleNames: []string{addRole},
	}

	_, err = authClient.CreateTenantUserRolesWithResponse(context.Background(), tenantID, tenantUser.JSON201.Id, 3, createTenantUserRolesParam)
	if err != nil {
		return c.JSON(http.StatusInternalServerError, echo.Map{"error": "Failed to assign roles"})
	}

	return c.JSON(http.StatusOK, echo.Map{"message": "User registered successfully"})
}

type UserDeleteRequest struct {
	TenantId string `json:"tenantId" binding:"required"`
	UserId   string `json:"userId" binding:"required"`
}

type DeleteUserLog struct {
	Id       uint      `gorm:"primaryKey" json:"id"`
	TenantId string    `json:"tenant_id"`
	UserId   string    `json:"user_id"`
	Email    string    `json:"email"`
	DeleteAt time.Time `gorm:"column:delete_at"`
}

type DeleteUserLogResponse struct {
	Id       uint   `json:"id"`
	TenantId string `json:"tenant_id"`
	UserId   string `json:"user_id"`
	Email    string `json:"email"`
	DeleteAt string `json:"delete_at"`
}

func getDB() (*gorm.DB, error) {
	dsn := "host=localhost user=postgres password=postgres dbname=postgres port=5432 sslmode=disable"
	db, err := gorm.Open(postgres.Open(dsn), &gorm.Config{})
	if err != nil {
		return nil, err
	}
	return db, nil
}

func userDelete(c echo.Context) error {
	// リクエストデータの取得
	req := new(UserDeleteRequest)
	if err := c.Bind(req); err != nil {
		return c.JSON(http.StatusBadRequest, map[string]string{"detail": "Invalid request"})
	}

	tenantId := req.TenantId
	userId := req.UserId

	userInfo, ok := c.Get(string(ctxlib.UserInfoKey)).(*authapi.UserInfo)
	if !ok {
		c.Logger().Error("failed to get user info")
		return c.String(http.StatusInternalServerError, "internal server error")
	}

	if len(userInfo.Tenants) == 0 {
		c.Logger().Error("user does not belong to any tenant")
		return c.String(http.StatusInternalServerError, "internal server error")
	}

	isBelongingTenant := belongingTenant(userInfo.Tenants, tenantId)
	if !isBelongingTenant {
		return c.JSON(http.StatusBadRequest, echo.Map{"error": "Tenant that does not belong"})
	}

	// ユーザー削除処理
	// SaaSusからユーザー情報を取得
	deleteUser, err := authClient.GetTenantUserWithResponse(context.Background(), tenantId, userId)
	if err != nil {
		return c.JSON(http.StatusInternalServerError, map[string]string{"detail": err.Error()})
	}

	// ユーザー削除
	authClient.DeleteTenantUser(context.Background(), tenantId, userId)

	// ユーザー削除ログをデータベースに登録
	deleteUserLog := DeleteUserLog{
		TenantId: tenantId,
		UserId:   userId,
		Email:    deleteUser.JSON200.Email,
		DeleteAt: time.Now(),
	}

	db, err := getDB()
	if err != nil {
		return c.JSON(http.StatusInternalServerError, map[string]string{"detail": err.Error()})
	}
	sqlDB, _ := db.DB()
	defer sqlDB.Close()

	if err := db.Table("public.delete_user_log").Create(&deleteUserLog).Error; err != nil {
		return c.JSON(http.StatusInternalServerError, map[string]string{"detail": err.Error()})
	}

	return c.JSON(http.StatusOK, map[string]string{"message": "User deleted successfully"})
}

func getDeleteUserLogs(c echo.Context) error {
	tenantId := c.QueryParam("tenant_id")

	userInfo, ok := c.Get(string(ctxlib.UserInfoKey)).(*authapi.UserInfo)
	if !ok {
		c.Logger().Error("failed to get user info")
		return c.String(http.StatusInternalServerError, "internal server error")
	}

	if len(userInfo.Tenants) == 0 {
		c.Logger().Error("user does not belong to any tenant")
		return c.String(http.StatusInternalServerError, "internal server error")
	}

	isBelongingTenant := belongingTenant(userInfo.Tenants, tenantId)
	if !isBelongingTenant {
		return c.JSON(http.StatusBadRequest, echo.Map{"error": "Tenant that does not belong"})
	}

	// データベース接続の取得
	db, err := getDB()
	if err != nil {
		return c.JSON(http.StatusInternalServerError, map[string]string{"detail": "Failed to connect to the database"})
	}

	var deleteUserLogs []DeleteUserLog
	if err := db.Table("public.delete_user_log").Where("tenant_id = ?", tenantId).Find(&deleteUserLogs).Error; err != nil {
		return c.JSON(http.StatusInternalServerError, map[string]string{"detail": err.Error()})
	}

	// Gormのオブジェクトをレスポンス用の構造体に変換
	responseData := []DeleteUserLogResponse{}
	for _, log := range deleteUserLogs {
		responseData = append(responseData, DeleteUserLogResponse{
			Id:       log.Id,
			TenantId: log.TenantId,
			UserId:   log.UserId,
			Email:    log.Email,
			DeleteAt: log.DeleteAt.Format(time.RFC3339),
		})
	}

	return c.JSON(http.StatusOK, responseData)
}

func getTenantAttributesList(c echo.Context) error {
	tenantAttributesResp, err := authClient.GetTenantAttributesWithResponse(context.Background())
	if err != nil {
		c.Logger().Errorf("Failed to retrieve tenant attributes: %v", err)
		return c.JSON(http.StatusInternalServerError, echo.Map{"error": "Failed to retrieve tenant attributes"})
	}

	// テナント属性が存在しない場合のハンドリング
	if tenantAttributesResp.JSON200 == nil {
		return c.JSON(http.StatusOK, echo.Map{"message": "No tenant attributes found"})
	}

	return c.JSON(http.StatusOK, tenantAttributesResp.JSON200)
}

type SelfSignupRequest struct {
	TenantName            string                 `json:"tenantName"`
	TenantAttributeValues map[string]interface{} `json:"tenantAttributeValues"`
	UserAttributeValues   map[string]interface{} `json:"userAttributeValues"`
}

func selfSignup(c echo.Context) error {
	var request SelfSignupRequest
	if err := c.Bind(&request); err != nil {
		c.Logger().Errorf("Failed to bind request: %v", err)
		return c.JSON(http.StatusBadRequest, echo.Map{"error": "Invalid request"})
	}

	userInfo, ok := c.Get(string(ctxlib.UserInfoKey)).(*authapi.UserInfo)
	if !ok {
		c.Logger().Error("failed to get user info")
		return c.String(http.StatusInternalServerError, "internal server error")
	}

	// ユーザーが既にテナントに関連付けられている場合のチェック
	if len(userInfo.Tenants) > 0 {
		c.Logger().Error("User is already associated with a tenant")
		return c.JSON(http.StatusBadRequest, echo.Map{"error": "User is already associated with a tenant"})
	}

	tenantName := request.TenantName
	tenantAttributeValues := request.TenantAttributeValues
	userAttributeValues := request.UserAttributeValues

	// テナント属性を取得する
	tenantAttributesResp, err := authClient.GetTenantAttributesWithResponse(context.Background())
	if err != nil {
		c.Logger().Errorf("Failed to retrieve tenant attributes: %v", err)
		return c.JSON(http.StatusInternalServerError, echo.Map{"error": "Failed to retrieve tenant attributes"})
	}

	tenantAttributes := tenantAttributesResp.JSON200
	if tenantAttributeValues == nil {
		tenantAttributeValues = make(map[string]interface{})
	}

	if tenantAttributes != nil {
		for _, attribute := range tenantAttributes.TenantAttributes {
			attributeName := attribute.AttributeName
			attributeType := attribute.AttributeType
			if value, ok := tenantAttributeValues[attributeName]; ok && attributeType == "number" {
				tenantAttributeValues[attributeName], err = strconv.Atoi(value.(string))
				if err != nil {
					c.Logger().Errorf("Invalid tenant attribute value: %v", err)
					return c.JSON(http.StatusBadRequest, echo.Map{"error": "Invalid tenant attribute value"})
				}
			}
		}
	}

	// テナントを作成する
	tenantProps := authapi.CreateTenantParam{
		Name:                 tenantName,
		Attributes:           tenantAttributeValues,
		BackOfficeStaffEmail: userInfo.Email,
	}

	tenantResp, err := authClient.CreateTenantWithResponse(context.Background(), tenantProps)
	if err != nil {
		c.Logger().Errorf("Failed to create tenant: %v", err)
		return c.JSON(http.StatusInternalServerError, echo.Map{"error": "Failed to create tenant"})
	}

	tenantID := tenantResp.JSON201.Id

	// ユーザー属性を取得する
	userAttributesResp, err := authClient.GetUserAttributesWithResponse(context.Background())
	if err != nil {
		c.Logger().Errorf("Failed to retrieve user attributes: %v", err)
		return c.JSON(http.StatusInternalServerError, echo.Map{"error": "Failed to retrieve user attributes"})
	}

	userAttributes := userAttributesResp.JSON200
	if userAttributeValues == nil {
		userAttributeValues = make(map[string]interface{})
	}

	if userAttributes != nil {
		for _, attribute := range userAttributes.UserAttributes {
			attributeName := attribute.AttributeName
			attributeType := attribute.AttributeType
			if value, ok := userAttributeValues[attributeName]; ok && attributeType == "number" {
				userAttributeValues[attributeName], err = strconv.Atoi(value.(string))
				if err != nil {
					c.Logger().Errorf("Invalid user attribute value: %v", err)
					return c.JSON(http.StatusBadRequest, echo.Map{"error": "Invalid user attribute value"})
				}
			}
		}
	}

	// テナントユーザーを登録する
	createTenantUserParam := authapi.CreateTenantUserParam{
		Email:      userInfo.Email,
		Attributes: userAttributeValues,
	}

	tenantUserResp, err := authClient.CreateTenantUserWithResponse(context.Background(), tenantID, createTenantUserParam)
	if err != nil {
		c.Logger().Errorf("Failed to create tenant user: %v", err)
		return c.JSON(http.StatusInternalServerError, echo.Map{"error": "Failed to create tenant user"})
	}

	// ユーザーにロールを割り当てる
	createTenantUserRolesParam := authapi.CreateTenantUserRolesParam{
		RoleNames: []string{"admin"},
	}

	_, err = authClient.CreateTenantUserRolesWithResponse(context.Background(), tenantID, tenantUserResp.JSON201.Id, 3, createTenantUserRolesParam)
	if err != nil {
		c.Logger().Errorf("Failed to assign roles: %v", err)
		return c.JSON(http.StatusInternalServerError, echo.Map{"error": "Failed to assign roles"})
	}

	return c.JSON(http.StatusOK, echo.Map{"message": "User successfully registered to the tenant"})
<<<<<<< HEAD
=======
}

func logout(c echo.Context) error {
	// クライアントのクッキーを削除
	c.SetCookie(&http.Cookie{
		Name:     "SaaSusRefreshToken",
		Value:    "",
		Path:     "/",
		MaxAge:   -1,
		HttpOnly: true,
		Secure:   false,
	})

	// JSON レスポンスを返す
	return c.JSON(http.StatusOK, map[string]string{
		"message": "Logged out successfully",
	})
>>>>>>> 06e81bcb
}<|MERGE_RESOLUTION|>--- conflicted
+++ resolved
@@ -731,8 +731,6 @@
 	}
 
 	return c.JSON(http.StatusOK, echo.Map{"message": "User successfully registered to the tenant"})
-<<<<<<< HEAD
-=======
 }
 
 func logout(c echo.Context) error {
@@ -750,5 +748,4 @@
 	return c.JSON(http.StatusOK, map[string]string{
 		"message": "Logged out successfully",
 	})
->>>>>>> 06e81bcb
 }